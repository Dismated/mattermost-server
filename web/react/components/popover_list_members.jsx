--- conflicted
+++ resolved
@@ -65,9 +65,6 @@
                 trigger='click'
                 placement='bottom'
                 rootClose={true}
-<<<<<<< HEAD
-                overlay={<Popover title='Members'>{popoverHtml}</Popover>}
-=======
                 overlay={
                     <Popover
                         title='Members'
@@ -76,7 +73,6 @@
                         {popoverHtml}
                     </Popover>
                 }
->>>>>>> 3bd0a153
             >
             <div id='member_popover'>
                 <div>
